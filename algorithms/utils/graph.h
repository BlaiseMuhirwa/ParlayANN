// This code is part of the Parlay Project
// Copyright (c) 2024 Guy Blelloch, Magdalen Dobson and the Parlay team
//
// Permission is hereby granted, free of charge, to any person obtaining a
// copy of this software and associated documentation files (the
// "Software"), to deal in the Software without restriction, including
// without limitation the rights (to use, copy, modify, merge, publish,
// distribute, sublicense, and/or sell copies of the Software, and to
// permit persons to whom the Software is furnished to do so, subject to
// the following conditions:
//
// The above copyright notice and this permission notice shall be included
// in all copies or substantial portions of the Software.
//
// THE SOFTWARE IS PROVIDED "AS IS", WITHOUT WARRANTY OF ANY KIND, EXPRESS
// OR IMPLIED, INCLUDING BUT NOT LIMITED TO THE WARRANTIES OF
// MERCHANTABILITY, FITNESS FOR A PARTICULAR PURPOSE AND
// NONINFRINGEMENT. IN NO EVENT SHALL THE AUTHORS OR COPYRIGHT HOLDERS BE
// LIABLE FOR ANY CLAIM, DAMAGES OR OTHER LIABILITY, WHETHER IN AN ACTION
// OF CONTRACT, TORT OR OTHERWISE, ARISING FROM, OUT OF OR IN CONNECTION
// WITH THE SOFTWARE OR THE USE OR OTHER DEALINGS IN THE SOFTWARE.

#pragma once

#include <algorithm>
#include <fcntl.h>
#include <iostream>
#include <sys/mman.h>
#include <sys/stat.h>
#include <sys/types.h>
#include <unistd.h>

#include "parlay/parallel.h"
#include "parlay/primitives.h"
#include "parlay/internal/file_map.h"

#include "../bench/parse_command_line.h"
#include "types.h"

template<typename indexType>
struct edgeRange{

  size_t size() const {return edges[0];}

  indexType id() const {return id_;}

  edgeRange() : edges(parlay::make_slice<indexType*, indexType*>(nullptr, nullptr)) {}

  edgeRange(indexType* start, indexType* end, indexType id)
    : edges(parlay::make_slice<indexType*, indexType*>(start,end)), id_(id) {
    maxDeg = edges.size() - 1;
  }

  indexType operator [] (indexType j) const {
    if (j > edges[0]) {
<<<<<<< HEAD
      std::cout << "ERROR: tried to exceed range" << std::endl;
=======
      std::cout << "ERROR: index exceeds degree while accessing neighbors" << std::endl;
>>>>>>> 6d26df82
      abort();
    } else return edges[j+1];
  }

  void append_neighbor(indexType nbh){
    if (edges[0] == maxDeg) {
      std::cout << "ERROR in append_neighbor: cannot exceed max degree "
                << maxDeg << std::endl;
      abort();
    } else {
      edges[edges[0]+1] = nbh;
      edges[0] += 1;
    }
  }

  template<typename rangeType>
  void update_neighbors(const rangeType& r){
    if (r.size() > maxDeg) {
      std::cout << "ERROR in update_neighbors: cannot exceed max degree "
                << maxDeg << std::endl;
      abort();
    }
    edges[0] = r.size();
    for (int i = 0; i < r.size(); i++) {
      edges[i+1] = r[i];
    }
  }

  template<typename rangeType>
  void append_neighbors(const rangeType& r){
    if (r.size() + edges[0] > maxDeg) {
      std::cout << "ERROR in append_neighbors for point " << id_
                << ": cannot exceed max degree " << maxDeg << std::endl;
      std::cout << edges[0] << std::endl;
      std::cout << r.size() << std::endl;
      abort();
    }
    for (int i = 0; i < r.size(); i++) {
      edges[edges[0] + i + 1] = r[i];
    }
    edges[0] += r.size();
  }

  void clear_neighbors(){
    edges[0] = 0;
  }
<<<<<<< HEAD

  void prefetch(){
    int l = ((edges[0] + 1) * sizeof(indexType))/64;
    for (int i = 0; i < l; i++)
      __builtin_prefetch((char*) edges.begin() + i *  64);
  }

  template<typename F>
  void sort(F&& less){
    std::sort(edges.begin() + 1, edges.begin() + 1 + edges[0], less);}

  indexType* begin(){return edges.begin() + 1;}

  indexType* end(){return edges.end() + 1 + edges[0];}

=======

  void prefetch(){
    int l = ((edges[0] + 1) * sizeof(indexType))/64;
    for (int i = 0; i < l; i++)
      __builtin_prefetch((char*) edges.begin() + i *  64);
  }

  template<typename F>
  void sort(F&& less){
    std::sort(edges.begin() + 1, edges.begin() + 1 + edges[0], less);}

  indexType* begin(){return edges.begin() + 1;}

  indexType* end(){return edges.end() + 1 + edges[0];}

>>>>>>> 6d26df82
private:
  parlay::slice<indexType*, indexType*> edges;
  long maxDeg;
  indexType id_;
};

template<typename indexType>
struct Graph{
  long max_degree() const {return maxDeg;}
  size_t size() const {return n;}

  Graph(){}

  void allocate_graph(long maxDeg, size_t n) {
    long cnt = n * (maxDeg + 1);
    long num_bytes = cnt * sizeof(indexType);
    indexType* ptr = (indexType*) aligned_alloc(1l << 21, num_bytes);
    madvise(ptr, num_bytes, MADV_HUGEPAGE);
    parlay::parallel_for(0, cnt, [&] (long i) {ptr[i] = 0;});
    graph = std::shared_ptr<indexType[]>(ptr, std::free);
  }

  Graph(long maxDeg, size_t n) : maxDeg(maxDeg), n(n) {
    allocate_graph(maxDeg, n);
  }

  Graph(char* gFile){
    std::ifstream reader(gFile);
    assert(reader.is_open());

    //read num points and max degree
    indexType num_points;
    indexType max_deg;
    reader.read((char*)(&num_points), sizeof(indexType));
    n = num_points;
    reader.read((char*)(&max_deg), sizeof(indexType));
    maxDeg = max_deg;
    std::cout << "Detected " << num_points
              << " points with max degree " << max_deg << std::endl;

    //read degrees and perform scan to find offsets
    indexType* degrees_start = new indexType[n];
    reader.read((char*) (degrees_start), sizeof(indexType) * n);
    indexType* degrees_end = degrees_start + n;
    parlay::slice<indexType*, indexType*> degrees0 =
      parlay::make_slice(degrees_start, degrees_end);
    auto degrees = parlay::tabulate(degrees0.size(), [&] (size_t i){
      return static_cast<size_t>(degrees0[i]);});
    auto [offsets, total] = parlay::scan(degrees);
<<<<<<< HEAD
    std::cout << "Total: " << total << std::endl;
=======
    //std::cout << "Total edges read from file: " << total << std::endl;
>>>>>>> 6d26df82
    offsets.push_back(total);

    allocate_graph(max_deg, n);

    //write 1000000 vertices at a time
    size_t BLOCK_SIZE = 1000000;
    size_t index = 0;
    size_t total_size_read = 0;
    while(index < n){
      size_t g_floor = index;
      size_t g_ceiling = g_floor + BLOCK_SIZE <= n ? g_floor + BLOCK_SIZE : n;
      size_t total_size_to_read = offsets[g_ceiling] - offsets[g_floor];
      indexType* edges_start = new indexType[total_size_to_read];
      reader.read((char*) (edges_start), sizeof(indexType) * total_size_to_read);
      indexType* edges_end = edges_start + total_size_to_read;
      parlay::slice<indexType*, indexType*> edges =
        parlay::make_slice(edges_start, edges_end);
      indexType* gr = graph.get();
      parlay::parallel_for(g_floor, g_ceiling, [&] (size_t i){
        gr[i * (maxDeg + 1)] = degrees[i];
        for(size_t j = 0; j < degrees[i]; j++){
          gr[i * (maxDeg + 1) + 1 + j] = edges[offsets[i] - total_size_read + j];
        }
      });
      total_size_read += total_size_to_read;
      index = g_ceiling;
      delete[] edges_start;
<<<<<<< HEAD
    }
    delete[] degrees_start;
  }

  void save(char* oFile) {
    std::cout << "Writing graph with " << n
              << " points and max degree " << maxDeg
              << std::endl;
    parlay::sequence<indexType> preamble =
      {static_cast<indexType>(n), static_cast<indexType>(maxDeg)};
    parlay::sequence<indexType> sizes = parlay::tabulate(n, [&] (size_t i){
      return static_cast<indexType>((*this)[i].size());});
    std::ofstream writer;
    writer.open(oFile, std::ios::binary | std::ios::out);
    writer.write((char*) preamble.begin(), 2 * sizeof(indexType));
    writer.write((char*) sizes.begin(), sizes.size() * sizeof(indexType));
    size_t BLOCK_SIZE = 1000000;
    size_t index = 0;
    while(index < n){
      size_t floor = index;
      size_t ceiling = index + BLOCK_SIZE <= n ? index + BLOCK_SIZE : n;
      auto edge_data = parlay::tabulate(ceiling - floor, [&] (size_t i){
        return parlay::tabulate(sizes[i + floor], [&] (size_t j){
          return (*this)[i + floor][j];});
      });
      parlay::sequence<indexType> data = parlay::flatten(edge_data);
      writer.write((char*)data.begin(), data.size() * sizeof(indexType));
      index = ceiling;
    }
    writer.close();
  }

  edgeRange<indexType> operator [] (indexType i) {
=======
    }
    delete[] degrees_start;
  }

  void save(char* oFile) {
    std::cout << "Writing graph with " << n
              << " points and max degree " << maxDeg
              << std::endl;
    parlay::sequence<indexType> preamble =
      {static_cast<indexType>(n), static_cast<indexType>(maxDeg)};
    parlay::sequence<indexType> sizes = parlay::tabulate(n, [&] (size_t i){
      return static_cast<indexType>((*this)[i].size());});
    std::ofstream writer;
    writer.open(oFile, std::ios::binary | std::ios::out);
    writer.write((char*) preamble.begin(), 2 * sizeof(indexType));
    writer.write((char*) sizes.begin(), sizes.size() * sizeof(indexType));
    size_t BLOCK_SIZE = 1000000;
    size_t index = 0;
    while(index < n){
      size_t floor = index;
      size_t ceiling = index + BLOCK_SIZE <= n ? index + BLOCK_SIZE : n;
      auto edge_data = parlay::tabulate(ceiling - floor, [&] (size_t i){
        return parlay::tabulate(sizes[i + floor], [&] (size_t j){
          return (*this)[i + floor][j];});
      });
      parlay::sequence<indexType> data = parlay::flatten(edge_data);
      writer.write((char*)data.begin(), data.size() * sizeof(indexType));
      index = ceiling;
    }
    writer.close();
  }

  edgeRange<indexType> operator [] (indexType i) {
    if (i > n) {
      std::cout << "ERROR: graph index out of range: " << i << std::endl;
      abort();
    }
>>>>>>> 6d26df82
    return edgeRange<indexType>(graph.get() + i * (maxDeg + 1),
                                graph.get() + (i + 1) * (maxDeg + 1),
                                i);
  }

  ~Graph(){}

private:
  size_t n;
  long maxDeg;
  std::shared_ptr<indexType[]> graph;
};<|MERGE_RESOLUTION|>--- conflicted
+++ resolved
@@ -53,11 +53,7 @@
 
   indexType operator [] (indexType j) const {
     if (j > edges[0]) {
-<<<<<<< HEAD
-      std::cout << "ERROR: tried to exceed range" << std::endl;
-=======
       std::cout << "ERROR: index exceeds degree while accessing neighbors" << std::endl;
->>>>>>> 6d26df82
       abort();
     } else return edges[j+1];
   }
@@ -104,7 +100,6 @@
   void clear_neighbors(){
     edges[0] = 0;
   }
-<<<<<<< HEAD
 
   void prefetch(){
     int l = ((edges[0] + 1) * sizeof(indexType))/64;
@@ -120,23 +115,6 @@
 
   indexType* end(){return edges.end() + 1 + edges[0];}
 
-=======
-
-  void prefetch(){
-    int l = ((edges[0] + 1) * sizeof(indexType))/64;
-    for (int i = 0; i < l; i++)
-      __builtin_prefetch((char*) edges.begin() + i *  64);
-  }
-
-  template<typename F>
-  void sort(F&& less){
-    std::sort(edges.begin() + 1, edges.begin() + 1 + edges[0], less);}
-
-  indexType* begin(){return edges.begin() + 1;}
-
-  indexType* end(){return edges.end() + 1 + edges[0];}
-
->>>>>>> 6d26df82
 private:
   parlay::slice<indexType*, indexType*> edges;
   long maxDeg;
@@ -186,11 +164,7 @@
     auto degrees = parlay::tabulate(degrees0.size(), [&] (size_t i){
       return static_cast<size_t>(degrees0[i]);});
     auto [offsets, total] = parlay::scan(degrees);
-<<<<<<< HEAD
-    std::cout << "Total: " << total << std::endl;
-=======
-    //std::cout << "Total edges read from file: " << total << std::endl;
->>>>>>> 6d26df82
+    std::cout << "Total edges read from file: " << total << std::endl;
     offsets.push_back(total);
 
     allocate_graph(max_deg, n);
@@ -218,7 +192,6 @@
       total_size_read += total_size_to_read;
       index = g_ceiling;
       delete[] edges_start;
-<<<<<<< HEAD
     }
     delete[] degrees_start;
   }
@@ -252,45 +225,10 @@
   }
 
   edgeRange<indexType> operator [] (indexType i) {
-=======
-    }
-    delete[] degrees_start;
-  }
-
-  void save(char* oFile) {
-    std::cout << "Writing graph with " << n
-              << " points and max degree " << maxDeg
-              << std::endl;
-    parlay::sequence<indexType> preamble =
-      {static_cast<indexType>(n), static_cast<indexType>(maxDeg)};
-    parlay::sequence<indexType> sizes = parlay::tabulate(n, [&] (size_t i){
-      return static_cast<indexType>((*this)[i].size());});
-    std::ofstream writer;
-    writer.open(oFile, std::ios::binary | std::ios::out);
-    writer.write((char*) preamble.begin(), 2 * sizeof(indexType));
-    writer.write((char*) sizes.begin(), sizes.size() * sizeof(indexType));
-    size_t BLOCK_SIZE = 1000000;
-    size_t index = 0;
-    while(index < n){
-      size_t floor = index;
-      size_t ceiling = index + BLOCK_SIZE <= n ? index + BLOCK_SIZE : n;
-      auto edge_data = parlay::tabulate(ceiling - floor, [&] (size_t i){
-        return parlay::tabulate(sizes[i + floor], [&] (size_t j){
-          return (*this)[i + floor][j];});
-      });
-      parlay::sequence<indexType> data = parlay::flatten(edge_data);
-      writer.write((char*)data.begin(), data.size() * sizeof(indexType));
-      index = ceiling;
-    }
-    writer.close();
-  }
-
-  edgeRange<indexType> operator [] (indexType i) {
     if (i > n) {
       std::cout << "ERROR: graph index out of range: " << i << std::endl;
       abort();
     }
->>>>>>> 6d26df82
     return edgeRange<indexType>(graph.get() + i * (maxDeg + 1),
                                 graph.get() + (i + 1) * (maxDeg + 1),
                                 i);
