--- conflicted
+++ resolved
@@ -44,16 +44,10 @@
 
 template <typename T>
 std::pair<std::pair<parlay::sequence<id_dist>, parlay::sequence<id_dist>>, int>
-<<<<<<< HEAD
 beam_search(Tvec_point<T>* p, parlay::sequence<Tvec_point<T>*>& v, data_store<T> &Data,
 	    Tvec_point<T>* starting_point, int beamSize,
 	    int k=0, float cut=1.14, int limit=-1) {
   
-=======
-beam_search(Tvec_point<T>* p, parlay::sequence<Tvec_point<T>*>& v,
-            Tvec_point<T>* starting_point, int beamSize, unsigned d,
-            Distance* D, int k = 0, float cut = 1.14, int limit = -1) {
->>>>>>> cfd6a64b
   parlay::sequence<Tvec_point<T>*> start_points;
   start_points.push_back(starting_point);
   return beam_search(p, v, Data, start_points, beamSize, k, cut, limit);
@@ -61,23 +55,13 @@
 
 // main beam search
 template <typename T>
-<<<<<<< HEAD
-std::pair<std::pair<parlay::sequence<id_dist>, parlay::sequence<id_dist>>, size_t>
+std::pair<std::pair<parlay::sequence<id_dist>, parlay::sequence<id_dist>>, 
+  size_t>
 beam_search(Tvec_point<T>* p, parlay::sequence<Tvec_point<T>*>& v, data_store<T> &Data,
 	      parlay::sequence<Tvec_point<T>*> starting_points, int beamSize,
 	      int k=0, float cut=1.14, int max_visit=-1) {
   if(max_visit == -1) max_visit = v.size();
   // if (D->id() == "mips") cut = -cut;
-=======
-std::pair<std::pair<parlay::sequence<id_dist>, parlay::sequence<id_dist>>,
-          size_t>
-beam_search(Tvec_point<T>* p, parlay::sequence<Tvec_point<T>*>& v,
-            parlay::sequence<Tvec_point<T>*> starting_points, int beamSize,
-            unsigned dims, Distance* D, int k = 0, float cut = 1.14,
-            int max_visit = -1) {
-  if (max_visit == -1) max_visit = v.size();
-  if (D->id() == "mips") cut = -cut;
->>>>>>> cfd6a64b
 
   // compare two (node_id,distance) pairs, first by distance and then id if
   // equal
@@ -85,7 +69,6 @@
     return a.second < b.second || (a.second == b.second && a.first < b.first);
   };
 
-<<<<<<< HEAD
   // // pointer to q's coordinates
   // auto get_coords = [&] (vertex_id q) {
   //    auto coord_len = (v[1]->coordinates.begin() - v[0]->coordinates.begin());
@@ -100,18 +83,6 @@
   // auto distance_from_p = [&] (vertex_id q) { 
   //     return D->distance(get_coords(q), p_coords, dims);};
   
-=======
-  // pointer to q's coordinates
-  auto get_coords = [&](vertex_id q) {
-    auto coord_len = (v[1]->coordinates.begin() - v[0]->coordinates.begin());
-    return v[0]->coordinates.begin() + q * coord_len;
-  };
-
-  // calculate distance from q to p
-  auto distance_from_p = [&](vertex_id q) {
-    return D->distance(get_coords(q), p->coordinates.begin(), dims);
-  };
->>>>>>> cfd6a64b
 
   // used as a hash filter (can give false negative -- i.e. can say
   // not in table when it is)
@@ -178,12 +149,8 @@
       if (a == -1) break;
       if (a == p->id || has_been_seen(a)) continue;  // skip if already seen
       keep.push_back(a);
-<<<<<<< HEAD
       // D->prefetch(get_coords(a),dims);
       Data.prefetch(Data.get(a));
-=======
-      D->prefetch(get_coords(a), dims);
->>>>>>> cfd6a64b
     }
 
     // Further filter on whether distance is greater than current
@@ -244,21 +211,11 @@
 // has same functionality as above but written differently (taken from HNSW)
 // not quite as fast and does not prune based on cut.
 template <typename T>
-<<<<<<< HEAD
 std::pair<std::pair<parlay::sequence<id_dist>, parlay::sequence<id_dist>>, size_t>
 beam_search_(Tvec_point<T>* p, parlay::sequence<Tvec_point<T>*>& v, data_store<T> &Data,
 	      parlay::sequence<Tvec_point<T>*> starting_points, int beamSize,
 	      int k=0, float cut=1.14, int max_visit=-1) {
   if(max_visit == -1) max_visit = v.size();
-=======
-std::pair<std::pair<parlay::sequence<id_dist>, parlay::sequence<id_dist>>,
-          size_t>
-beam_search_(Tvec_point<T>* p, parlay::sequence<Tvec_point<T>*>& v,
-             parlay::sequence<Tvec_point<T>*> starting_points, int beamSize,
-             unsigned dims, Distance* D, int k = 0, float cut = 1.14,
-             int max_visit = -1) {
-  if (max_visit == -1) max_visit = v.size();
->>>>>>> cfd6a64b
 
   // used as a hash filter (can give false negative -- i.e. can say
   // not in table when it is)
@@ -272,18 +229,10 @@
   };
 
   // calculate distance from q to p
-<<<<<<< HEAD
   auto distance_from_p = [&] (vertex_id q) { 
     //  auto coord_len = (v[1]->coordinates.begin() - v[0]->coordinates.begin());
     //  auto q_ptr = v[0]->coordinates.begin() + q * coord_len;
      return Data.distance(q, p->coordinates.begin());};
-=======
-  auto distance_from_p = [&](vertex_id q) {
-    auto coord_len = (v[1]->coordinates.begin() - v[0]->coordinates.begin());
-    auto q_ptr = v[0]->coordinates.begin() + q * coord_len;
-    return D->distance(q_ptr, p->coordinates.begin(), dims);
-  };
->>>>>>> cfd6a64b
 
   // compare two (node_id,distance) pairs, first by distance and then id if
   // equal
@@ -349,14 +298,8 @@
 // searches every element in q starting from a randomly selected point
 template <typename T>
 void beamSearchRandom(parlay::sequence<Tvec_point<T>*>& q,
-<<<<<<< HEAD
-                      parlay::sequence<Tvec_point<T>*>& v, data_store<T> &Data, int beamSizeQ, int k,
-                      double cut = 1.14, int max_visit=-1) {
-=======
-                      parlay::sequence<Tvec_point<T>*>& v, int beamSizeQ, int k,
-                      unsigned d, Distance* D, double cut = 1.14,
-                      int max_visit = -1) {
->>>>>>> cfd6a64b
+                      parlay::sequence<Tvec_point<T>*>& v, data_store<T> &Data, int beamSizeQ, 
+                      int k, double cut = 1.14, int max_visit=-1) {
   if ((k + 1) > beamSizeQ) {
     std::cout << "Error: beam search parameter Q = " << beamSizeQ
               << " same size or smaller than k = " << k << std::endl;
@@ -380,59 +323,33 @@
     Tvec_point<T>* start = v[index];
     parlay::sequence<id_dist> beamElts;
     parlay::sequence<id_dist> visitedElts;
-<<<<<<< HEAD
-    auto [pairElts, dist_cmps] = beam_search(q[i], v, Data, start, beamSizeQ, k, cut, max_visit);
-=======
-    auto [pairElts, dist_cmps] =
-        beam_search(q[i], v, start, beamSizeQ, d, D, k, cut, max_visit);
->>>>>>> cfd6a64b
+    auto [pairElts, dist_cmps] = 
+        beam_search(q[i], v, Data, start, beamSizeQ, k, cut, max_visit);
     beamElts = pairElts.first;
     visitedElts = pairElts.second;
     for (int j = 0; j < k; j++) {
       neighbors[j] = beamElts[j].first;
     }
     q[i]->ngh = neighbors;
-<<<<<<< HEAD
     q[i]->visited = visitedElts.size(); 
     q[i]->dist_calls = dist_cmps; 
-=======
-    if (report_stats) {
-      q[i]->visited = visitedElts.size();
-      q[i]->dist_calls = dist_cmps;
-    }
->>>>>>> cfd6a64b
   });
 }
 
 template <typename T>
 void searchAll(parlay::sequence<Tvec_point<T>*>& q,
-<<<<<<< HEAD
 	       parlay::sequence<Tvec_point<T>*>& v, data_store<T> &Base_Data, int beamSizeQ, int k,
 	      Tvec_point<T>* starting_point, float cut, int max_visit) {
     parlay::sequence<Tvec_point<T>*> start_points;
     start_points.push_back(starting_point);
     searchAll(q, v, Base_Data, beamSizeQ, k, start_points, cut, max_visit);
-=======
-               parlay::sequence<Tvec_point<T>*>& v, int beamSizeQ, int k,
-               unsigned d, Tvec_point<T>* starting_point, Distance* D,
-               float cut, int max_visit) {
-  parlay::sequence<Tvec_point<T>*> start_points;
-  start_points.push_back(starting_point);
-  searchAll(q, v, beamSizeQ, k, d, start_points, D, cut, max_visit);
->>>>>>> cfd6a64b
 }
 
 template <typename T>
 void searchAll(parlay::sequence<Tvec_point<T>*>& q,
-<<<<<<< HEAD
-	       parlay::sequence<Tvec_point<T>*>& v, data_store<T> &Base_Data, int beamSizeQ, int k,
-	       parlay::sequence<Tvec_point<T>*> starting_points,
+	       parlay::sequence<Tvec_point<T>*>& v, data_store<T> &Base_Data, int beamSizeQ, 
+         int k, parlay::sequence<Tvec_point<T>*> starting_points,
 	       float cut, int max_visit) {
-=======
-               parlay::sequence<Tvec_point<T>*>& v, int beamSizeQ, int k,
-               unsigned d, parlay::sequence<Tvec_point<T>*> starting_points,
-               Distance* D, float cut, int max_visit) {
->>>>>>> cfd6a64b
   if ((k + 1) > beamSizeQ) {
     std::cout << "Error: beam search parameter Q = " << beamSizeQ
               << " same size or smaller than k = " << k << std::endl;
@@ -440,13 +357,8 @@
   }
   parlay::parallel_for(0, q.size(), [&](size_t i) {
     parlay::sequence<int> neighbors = parlay::sequence<int>(k);
-<<<<<<< HEAD
     auto [pairElts, dist_cmps] = beam_search(q[i], v, Base_Data, starting_points,
 					     beamSizeQ, k, cut, max_visit);
-=======
-    auto [pairElts, dist_cmps] = beam_search(
-        q[i], v, starting_points, beamSizeQ, d, D, k, cut, max_visit);
->>>>>>> cfd6a64b
     auto [beamElts, visitedElts] = pairElts;
     for (int j = 0; j < k; j++) {
       neighbors[j] = beamElts[j].first;
@@ -457,7 +369,6 @@
   });
 }
 
-<<<<<<< HEAD
 template<typename T>
 void rangeSearchAll(parlay::sequence<Tvec_point<T>*> q, parlay::sequence<Tvec_point<T>*>& v, data_store<T> &Base_Data,
 		    int beamSize, Tvec_point<T>* start_point,
@@ -493,48 +404,6 @@
   std::set<int> nbh;
 
   auto [pairElts, dist_cmps] = beam_search(q, v, Base_Data, start_point, beamSize, k, cut);
-=======
-template <typename T>
-void rangeSearchAll(parlay::sequence<Tvec_point<T>*> q,
-                    parlay::sequence<Tvec_point<T>*>& v, int beamSize,
-                    unsigned d, Tvec_point<T>* start_point, double r, int k,
-                    double cut, double slack) {
-  parlay::parallel_for(0, q.size(), [&](size_t i) {
-    auto in_range =
-        range_search(q[i], v, beamSize, d, start_point, r, k, cut, slack);
-    parlay::sequence<int> nbh;
-    for (auto j : in_range) nbh.push_back(j);
-    q[i]->ngh = nbh;
-  });
-}
-
-template <typename T>
-void rangeSearchRandom(parlay::sequence<Tvec_point<T>*> q,
-                       parlay::sequence<Tvec_point<T>*>& v, int beamSize,
-                       unsigned d, double r, int k, double cut = 1.14,
-                       double slack = 1.0) {
-  size_t n = v.size();
-  auto indices =
-      parlay::random_permutation<int>(static_cast<int>(n), time(NULL));
-  parlay::parallel_for(0, q.size(), [&](size_t i) {
-    auto in_range =
-        range_search(q[i], v, beamSize, d, v[indices[i]], r, k, cut, slack);
-    parlay::sequence<int> nbh;
-    for (auto j : in_range) nbh.push_back(j);
-    q[i]->ngh = nbh;
-  });
-}
-
-template <typename T>
-std::set<int> range_search(Tvec_point<T>* q,
-                           parlay::sequence<Tvec_point<T>*>& v, int beamSize,
-                           unsigned d, Tvec_point<T>* start_point, double r,
-                           Distance* D, int k, float cut, double slack) {
-  std::set<int> nbh;
-
-  auto [pairElts, dist_cmps] =
-      beam_search(q, v, start_point, beamSize, d, D, k, cut);
->>>>>>> cfd6a64b
   auto [neighbors, visited] = pairElts;
 
   q->visited = visited.size();
