// This code is part of the Problem Based Benchmark Suite (PBBS)
// Copyright (c) 2011 Guy Blelloch and the PBBS team
//
// Permission is hereby granted, free of charge, to any person obtaining a
// copy of this software and associated documentation files (the
// "Software"), to deal in the Software without restriction, including
// without limitation the rights (to use, copy, modify, merge, publish,
// distribute, sublicense, and/or sell copies of the Software, and to
// permit persons to whom the Software is furnished to do so, subject to
// the following conditions:
//
// The above copyright notice and this permission notice shall be included
// in all copies or substantial portions of the Software.
//
// THE SOFTWARE IS PROVIDED "AS IS", WITHOUT WARRANTY OF ANY KIND, EXPRESS
// OR IMPLIED, INCLUDING BUT NOT LIMITED TO THE WARRANTIES OF
// MERCHANTABILITY, FITNESS FOR A PARTICULAR PURPOSE AND
// NONINFRINGEMENT. IN NO EVENT SHALL THE AUTHORS OR COPYRIGHT HOLDERS BE
// LIABLE FOR ANY CLAIM, DAMAGES OR OTHER LIABILITY, WHETHER IN AN ACTION
// OF CONTRACT, TORT OR OTHERWISE, ARISING FROM, OUT OF OR IN CONNECTION
// WITH THE SOFTWARE OR THE USE OR OTHER DEALINGS IN THE SOFTWARE.

#ifndef BEAMSEARCH
#define BEAMSEARCH

#include <algorithm>
#include <set>
#include <unordered_set>
#include "parlay/parallel.h"
#include "parlay/primitives.h"
#include "parlay/io.h"
#include "parlay/random.h"
#include "types.h"
#include "indexTools.h"
#include "NSGDist.h"
#include <functional>
#include <random>

extern bool report_stats;

using vertex_id = int;
using distance = float;
using id_dist = std::pair<vertex_id, distance>;

template <typename T>
std::pair<std::pair<parlay::sequence<id_dist>, parlay::sequence<id_dist>>, int>
beam_search(Tvec_point<T>* p, parlay::sequence<Tvec_point<T>*>& v,
	    Tvec_point<T>* starting_point, int beamSize,
	    unsigned d, Distance* D, int k=0, float cut=1.14, int limit=-1) {
  
  parlay::sequence<Tvec_point<T>*> start_points;
  start_points.push_back(starting_point);
  return beam_search(p, v, start_points, beamSize, d, D, k, cut, limit);
}

// main beam search
template <typename T>
std::pair<std::pair<parlay::sequence<id_dist>, parlay::sequence<id_dist>>, size_t>
beam_search(Tvec_point<T>* p, parlay::sequence<Tvec_point<T>*>& v,
	      parlay::sequence<Tvec_point<T>*> starting_points, int beamSize,
	      unsigned dims, Distance* D, int k=0, float cut=1.14, int max_visit=-1) {
  if(max_visit == -1) max_visit = v.size();
  if (D->id() == "mips") cut = -cut;

  // compare two (node_id,distance) pairs, first by distance and then id if equal
  auto less = [&](id_dist a, id_dist b) {
      return a.second < b.second || (a.second == b.second && a.first < b.first); };

  // pointer to q's coordinates
  auto get_coords = [&] (vertex_id q) {
     auto coord_len = (v[1]->coordinates.begin() - v[0]->coordinates.begin());
     return v[0]->coordinates.begin() + q * coord_len;};
  
  // calculate distance from q to p
  auto distance_from_p = [&] (vertex_id q) { 
      return D->distance(get_coords(q), p->coordinates.begin(), dims);};

  // used as a hash filter (can give false negative -- i.e. can say
  // not in table when it is)
  int bits = std::max<int>(10, std::ceil(std::log2(beamSize*beamSize))-2);
  std::vector<int> hash_filter(1 << bits, -1);
  auto has_been_seen = [&] (vertex_id a) -> bool {
      int loc = parlay::hash64_2(a) & ((1 << bits) - 1);
      if (hash_filter[loc] == a) return true;
      hash_filter[loc] = a;
      return false;};

  // Frontier maintains the closest points found so far and its size
  // is always at most beamSize.  Each entry is a (id,distance) pair.
  // Initialized with starting points and kept sorted by distance.
  std::vector<id_dist> frontier;
  frontier.reserve(beamSize);
  for (auto p : starting_points)
    frontier.push_back(id_dist(p->id, distance_from_p(p->id)));
  std::sort(frontier.begin(),frontier.end(), less);

  // The subset of the frontier that has not been visited
  // Use the first of these to pick next vertex to visit.
  std::vector<id_dist> unvisited_frontier(beamSize);
  unvisited_frontier[0] = frontier[0];
    
  // maintains sorted set of visited vertices (id-distance pairs)
  std::vector<id_dist> visited;
  visited.reserve(2*beamSize);

  // counters
  size_t dist_cmps = starting_points.size();
  int remain = 1;
  int num_visited = 0;
<<<<<<< HEAD
=======
  double total;
>>>>>>> 3ec8d59d

  // used as temporaries in the loop
  std::vector<id_dist> new_frontier(beamSize + v[0]->out_nbh.size());
  std::vector<id_dist> candidates;
  candidates.reserve(v[0]->out_nbh.size());
  std::vector<vertex_id> keep;
  keep.reserve(v[0]->out_nbh.size());
 
  // The main loop.  Terminate beam search when the entire frontier
  // has been visited or have reached max_visit.
  while (remain > 0 && num_visited < max_visit) {

    // the next node to visit is the unvisited frontier node that is closest to p
    id_dist current = unvisited_frontier[0];
    __builtin_prefetch(v[current.first]->out_nbh.begin());
    // add to visited set
    visited.insert(std::upper_bound(visited.begin(), visited.end(), current, less), current);
    num_visited++;

    // keep neighbors that have not been visited (using approximate
    // hash). Note that if a visited node is accidentally kept due to
    // approximate hash it will be removed below by the union or will
    // not bump anyone else.
    candidates.clear();
    keep.clear();
    for (auto a : v[current.first]->out_nbh) {
      if (a == -1) break;
      if (a == p->id || has_been_seen(a)) continue; // skip if already seen
      keep.push_back(a);
      D->prefetch(get_coords(a),dims);
    }

    // Further filter on whether distance is greater than current
    // furthest distance in current frontier (if full).
    distance cutoff = ((frontier.size() < beamSize) ?
		       (distance) std::numeric_limits<int>::max() :
		       frontier[frontier.size()-1].second);
    for (auto a : keep) {
      distance dist = distance_from_p(a);
      total += dist;
      dist_cmps++;
      // skip if frontier not full and distance too large
      if (dist >= cutoff) continue;
      candidates.push_back(std::pair{a, dist});
    }
    
    // sort the candidates by distance from p
    std::sort(candidates.begin(), candidates.end(), less);

    // union the frontier and candidates into new_frontier, both are sorted
    auto new_frontier_size = std::set_union(frontier.begin(), frontier.end(),
					    candidates.begin(), candidates.end(),
					    new_frontier.begin(), less) - new_frontier.begin();

    // trim to at most beam size
    new_frontier_size = std::min<size_t>(beamSize, new_frontier_size);

    // if a k is given (i.e. k != 0) then trim off entries that have a
    // distance greater than cut * current-kth-smallest-distance.
    // Only used during query and not during build.
    if (k > 0 && new_frontier_size > k) 
      new_frontier_size = (std::upper_bound(new_frontier.begin(),
					    new_frontier.begin() + new_frontier_size,
					    std::pair{0, cut * new_frontier[k].second}, less)
			   - new_frontier.begin());

    // copy new_frontier back to the frontier
    frontier.clear();
    for (int i=0; i < new_frontier_size; i++)
      frontier.push_back(new_frontier[i]);

    // get the unvisited frontier (we only care about the first one)
    remain = std::set_difference(frontier.begin(), frontier.end(),
				 visited.begin(), visited.end(),
				 unvisited_frontier.begin(), less) - unvisited_frontier.begin();
  }
  //if (p->id > 500000 && p->id < 500100)
  //  std::cout << frontier[frontier.size()-1].second << " : " << total/dist_cmps << std::endl;
  return std::make_pair(std::make_pair(parlay::to_sequence(frontier),
				       parlay::to_sequence(visited)), dist_cmps);
}

// has same functionality as above but written differently (taken from HNSW)
// not quite as fast and does not prune based on cut.
template <typename T>
std::pair<std::pair<parlay::sequence<id_dist>, parlay::sequence<id_dist>>, size_t>
beam_search_(Tvec_point<T>* p, parlay::sequence<Tvec_point<T>*>& v,
	      parlay::sequence<Tvec_point<T>*> starting_points, int beamSize,
	      unsigned dims, Distance* D, int k=0, float cut=1.14, int max_visit=-1) {
  if(max_visit == -1) max_visit = v.size();

  // used as a hash filter (can give false negative -- i.e. can say
  // not in table when it is)
  int bits = std::ceil(std::log2(beamSize*beamSize))-2;
  std::vector<int> hash_filter(1 << bits, -1);
  auto has_been_seen = [&] (vertex_id a) -> bool {
      int loc = parlay::hash64_2(a) & ((1 << bits) - 1);
      if (hash_filter[loc] == a) return true;
      hash_filter[loc] = a;
      return false;};

  // calculate distance from q to p
  auto distance_from_p = [&] (vertex_id q) { 
     auto coord_len = (v[1]->coordinates.begin() - v[0]->coordinates.begin());
     auto q_ptr = v[0]->coordinates.begin() + q * coord_len;
     return D->distance(q_ptr, p->coordinates.begin(), dims);};

  // compare two (node_id,distance) pairs, first by distance and then id if equal
  struct less {
    constexpr bool operator() (id_dist a, id_dist b) const {
      return a.second < b.second || (a.second == b.second && a.first < b.first); };
  };
  
  parlay::sequence<id_dist> W, visited;
  W.reserve(beamSize);
  std::make_heap(W.begin(), W.end(), less());

  std::set<id_dist,less> C;
  std::unordered_set<vertex_id> W_visited(10*beamSize);

  int dist_cmps = 0;
  int num_visited = 0;
  
  // initialize starting points
  for (auto q : starting_points) {
    vertex_id qid = q->id;
    has_been_seen(qid);
    const auto d = distance_from_p(qid);
    dist_cmps++;
    C.insert({qid, d});
    W.push_back({qid, d});
    W_visited.insert(qid);
  }

  while(C.size() > 0 && num_visited < max_visit) {
    if(C.begin()->second > W[0].second) break;
    id_dist current = *C.begin();
    visited.push_back(current);
    num_visited++;
    C.erase(C.begin());
    for (vertex_id q : v[current.first]->out_nbh) {
      if (q == -1) break;
      if (has_been_seen(q) || W_visited.count(q) > 0) continue;
      distance d = distance_from_p(q);
      dist_cmps++;
      if (W.size() < beamSize || d < W[0].second) {
	C.insert({q, d});
	W.push_back({q, d});
	W_visited.insert(q);
	std::push_heap(W.begin(), W.end(), less());
	if(W.size() > beamSize) {
	  W_visited.erase(W[0].first);
	  std::pop_heap(W.begin(), W.end(), less());
	  W.pop_back();
	}
	if (C.size() > beamSize) C.erase(std::prev(C.end()));
      }
    }
  }
  std::sort(visited.begin(), visited.end(), less());
  std::sort(W.begin(), W.end(), less());
  return std::make_pair(std::make_pair(parlay::to_sequence(W),
				       parlay::to_sequence(visited)), dist_cmps);
}
  
// searches every element in q starting from a randomly selected point
template <typename T>
void beamSearchRandom(parlay::sequence<Tvec_point<T>*>& q,
                      parlay::sequence<Tvec_point<T>*>& v, int beamSizeQ, int k,
                      unsigned d, Distance* D, double cut = 1.14, int max_visit=-1) {
  if ((k + 1) > beamSizeQ) {
    std::cout << "Error: beam search parameter Q = " << beamSizeQ
              << " same size or smaller than k = " << k << std::endl;
    abort();
  }
  // use a random shuffle to generate random starting points for each query
  size_t n = v.size();
  // auto indices = parlay::random_permutation<int>(static_cast<int>(n), time(NULL));

  parlay::random_generator gen;
  std::uniform_int_distribution<long> dis(0, n-1);
  auto indices = parlay::tabulate(q.size(), [&](size_t i) {
    auto r = gen[i];
    return dis(r);
  });

  parlay::parallel_for(0, q.size(), [&](size_t i) {
    parlay::sequence<int> neighbors = parlay::sequence<int>(k);
    size_t index = indices[i];
    Tvec_point<T>* start = v[index];
    parlay::sequence<id_dist> beamElts;
    parlay::sequence<id_dist> visitedElts;
    auto [pairElts, dist_cmps] = beam_search(q[i], v, start, beamSizeQ, d, D, k, cut, max_visit);
    beamElts = pairElts.first;
    visitedElts = pairElts.second;
    for (int j = 0; j < k; j++) {
      neighbors[j] = beamElts[j].first;
    }
    q[i]->ngh = neighbors;
    if (report_stats) {q[i]->visited = visitedElts.size(); q[i]->dist_calls = dist_cmps; }
  });
}

template <typename T>
void searchAll(parlay::sequence<Tvec_point<T>*>& q,
	       parlay::sequence<Tvec_point<T>*>& v, int beamSizeQ, int k,
	       unsigned d, Tvec_point<T>* starting_point, Distance* D, float cut, int max_visit) {
    parlay::sequence<Tvec_point<T>*> start_points;
    start_points.push_back(starting_point);
    searchAll(q, v, beamSizeQ, k, d, start_points, D, cut, max_visit);
}

template <typename T>
void searchAll(parlay::sequence<Tvec_point<T>*>& q,
	       parlay::sequence<Tvec_point<T>*>& v, int beamSizeQ, int k,
	       unsigned d, parlay::sequence<Tvec_point<T>*> starting_points,
	       Distance* D, float cut, int max_visit) {
  if ((k + 1) > beamSizeQ) {
    std::cout << "Error: beam search parameter Q = " << beamSizeQ
              << " same size or smaller than k = " << k << std::endl;
    abort();
  }
  parlay::parallel_for(0, q.size(), [&](size_t i) {
    parlay::sequence<int> neighbors = parlay::sequence<int>(k);
    auto [pairElts, dist_cmps] = beam_search(q[i], v, starting_points,
					     beamSizeQ, d, D, k, cut, max_visit);
    auto [beamElts, visitedElts] = pairElts;
      for (int j = 0; j < k; j++) {
        neighbors[j] = beamElts[j].first;
      }
    q[i]->ngh = neighbors;
    q[i]->visited = visitedElts.size();
    q[i]->dist_calls = dist_cmps; 

  });
}

template<typename T>
void rangeSearchAll(parlay::sequence<Tvec_point<T>*> q, parlay::sequence<Tvec_point<T>*>& v, 
		    int beamSize, unsigned d, Tvec_point<T>* start_point,
		    double r, int k, double cut, double slack){
    parlay::parallel_for(0, q.size(), [&] (size_t i){
      auto in_range = range_search(q[i], v, beamSize, d, start_point, r, k, cut, slack);
      parlay::sequence<int> nbh;
      for(auto j : in_range) nbh.push_back(j);
      q[i]->ngh = nbh;
    });
}

template<typename T>
void rangeSearchRandom(parlay::sequence<Tvec_point<T>*> q, parlay::sequence<Tvec_point<T>*>& v, 
		       int beamSize, unsigned d, double r, int k,
		       double cut = 1.14, double slack = 1.0){
    size_t n = v.size();
    auto indices = parlay::random_permutation<int>(static_cast<int>(n), time(NULL));
    parlay::parallel_for(0, q.size(), [&] (size_t i){
      auto in_range = range_search(q[i], v, beamSize, d, v[indices[i]], r, k, cut, slack);
      parlay::sequence<int> nbh;
      for(auto j : in_range) nbh.push_back(j);
      q[i]->ngh = nbh;
    });
    
}

template<typename T>   
std::set<int> range_search(Tvec_point<T>* q, parlay::sequence<Tvec_point<T>*>& v, 
			   int beamSize, unsigned d, Tvec_point<T>* start_point,
			   double r, Distance* D, int k, float cut, double slack){
  
  std::set<int> nbh;

  auto [pairElts, dist_cmps] = beam_search(q, v, start_point, beamSize, d, D, k, cut);
  auto [neighbors, visited] = pairElts;

  q->visited = visited.size();
  q->dist_calls = dist_cmps;
  
  for(auto p : visited){
    if((p.second <= r)) nbh.insert(p.first);
  }

  return nbh;

}
                      

#endif
<|MERGE_RESOLUTION|>--- conflicted
+++ resolved
@@ -107,10 +107,7 @@
   size_t dist_cmps = starting_points.size();
   int remain = 1;
   int num_visited = 0;
-<<<<<<< HEAD
-=======
   double total;
->>>>>>> 3ec8d59d
 
   // used as temporaries in the loop
   std::vector<id_dist> new_frontier(beamSize + v[0]->out_nbh.size());
