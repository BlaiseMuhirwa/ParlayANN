// This code is part of the Problem Based Benchmark Suite (PBBS)
// Copyright (c) 2011 Guy Blelloch and the PBBS team
//
// Permission is hereby granted, free of charge, to any person obtaining a
// copy of this software and associated documentation files (the
// "Software"), to deal in the Software without restriction, including
// without limitation the rights (to use, copy, modify, merge, publish,
// distribute, sublicense, and/or sell copies of the Software, and to
// permit persons to whom the Software is furnished to do so, subject to
// the following conditions:
//
// The above copyright notice and this permission notice shall be included
// in all copies or substantial portions of the Software.
//
// THE SOFTWARE IS PROVIDED "AS IS", WITHOUT WARRANTY OF ANY KIND, EXPRESS
// OR IMPLIED, INCLUDING BUT NOT LIMITED TO THE WARRANTIES OF
// MERCHANTABILITY, FITNESS FOR A PARTICULAR PURPOSE AND
// NONINFRINGEMENT. IN NO EVENT SHALL THE AUTHORS OR COPYRIGHT HOLDERS BE
// LIABLE FOR ANY CLAIM, DAMAGES OR OTHER LIABILITY, WHETHER IN AN ACTION
// OF CONTRACT, TORT OR OTHERWISE, ARISING FROM, OUT OF OR IN CONNECTION
// WITH THE SOFTWARE OR THE USE OR OTHER DEALINGS IN THE SOFTWARE.

#include <algorithm>

#include "../utils/NSGDist.h"
#include "../utils/beamSearch.h"
#include "../utils/check_nn_recall.h"
#include "../utils/parse_results.h"
#include "../utils/mips_point.h"
#include "../utils/euclidian_point.h"
#include "../utils/stats.h"
#include "../utils/types.h"
#include "../utils/graph.h"
#include "index.h"
#include "parlay/parallel.h"
#include "parlay/primitives.h"
#include "parlay/random.h"

template<typename Point, typename PointRange, typename QPointRange, typename indexType>
void ANN_(Graph<indexType> &G, long k, BuildParams &BP,
          PointRange &Query_Points, QPointRange &Q_Query_Points,
          groundTruth<indexType> GT, char *res_file,
          bool graph_built, PointRange &Points, QPointRange &Q_Points) {
  parlay::internal::timer t("ANN");

  using findex = knn_index<QPointRange, indexType>;
  findex I(BP);
  double idx_time;
  stats<unsigned int> BuildStats(G.size());
  if(graph_built){
    idx_time = 0;
  } else{
    I.build_index(G, Q_Points, BuildStats);
    idx_time = t.next_time();
  }
  
  indexType start_point = I.get_start();
  std::string name = "Vamana";
  std::string params =
      "R = " + std::to_string(BP.R) + ", L = " + std::to_string(BP.L);
  auto [avg_deg, max_deg] = graph_stats_(G);
  auto vv = BuildStats.visited_stats();
  std::cout << "Average visited: " << vv[0] << ", Tail visited: " << vv[1]
            << std::endl;
  Graph_ G_(name, params, G.size(), avg_deg, max_deg, idx_time);
  G_.print();
  if(Query_Points.size() != 0) search_and_parse<Point, PointRange, QPointRange, indexType>(G_, G, Points, Query_Points, Q_Points, Q_Query_Points, GT, res_file, k, false, start_point);
}

template<typename Point, typename PointRange_, typename indexType>
void ANN(Graph<indexType> &G, long k, BuildParams &BP,
         PointRange_ &Query_Points,
         groundTruth<indexType> GT, char *res_file,
         bool graph_built, PointRange_ &Points) {

<<<<<<< HEAD
  if (BP.quantize && sizeof(typename PointRange_::T) >= 2) {
=======
  if (sizeof(typename PointRange_::T) >= 2) {
>>>>>>> 2f81f187
    if (Point::is_metric()) {
      using QT = uint8_t;
      using QPoint = Euclidian_Point<QT>;
      using QPR = PointRange<QT, QPoint>;
      QPR Q_Points(Points);  // quantized to one byte
      QPR Q_Query_Points(Query_Points, Q_Points.params);
      ANN_<Point, PointRange_, QPR, indexType>(G, k, BP, Query_Points, Q_Query_Points, GT, res_file, graph_built, Points, Q_Points);
    } else {
      using QT = int8_t;
      using QPoint = Quantized_Mips_Point<QT>;
      using QPR = PointRange<QT, QPoint>;
      QPR Q_Points(Points);
      QPR Q_Query_Points(Query_Points, Q_Points.params);
      ANN_<Point, PointRange_, QPR, indexType>(G, k, BP, Query_Points, Q_Query_Points, GT, res_file, graph_built, Points, Q_Points);
    }
  } else {
    ANN_<Point, PointRange_, PointRange_, indexType>(G, k, BP, Query_Points, Query_Points, GT, res_file, graph_built, Points, Points);
  }
}
  <|MERGE_RESOLUTION|>--- conflicted
+++ resolved
@@ -64,7 +64,12 @@
             << std::endl;
   Graph_ G_(name, params, G.size(), avg_deg, max_deg, idx_time);
   G_.print();
-  if(Query_Points.size() != 0) search_and_parse<Point, PointRange, QPointRange, indexType>(G_, G, Points, Query_Points, Q_Points, Q_Query_Points, GT, res_file, k, false, start_point);
+  bool verbose = false;
+  if(Query_Points.size() != 0)
+    search_and_parse<Point, PointRange, QPointRange, indexType>(G_, G, Points, Query_Points,
+                                                                Q_Points, Q_Query_Points, GT,
+                                                                res_file, k, false, start_point,
+                                                                verbose);
 }
 
 template<typename Point, typename PointRange_, typename indexType>
@@ -72,12 +77,8 @@
          PointRange_ &Query_Points,
          groundTruth<indexType> GT, char *res_file,
          bool graph_built, PointRange_ &Points) {
-
-<<<<<<< HEAD
   if (BP.quantize && sizeof(typename PointRange_::T) >= 2) {
-=======
-  if (sizeof(typename PointRange_::T) >= 2) {
->>>>>>> 2f81f187
+    std::cout << "quantizing build and first pass of search to 1 byte" << std::endl;
     if (Point::is_metric()) {
       using QT = uint8_t;
       using QPoint = Euclidian_Point<QT>;
